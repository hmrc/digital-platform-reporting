--- conflicted
+++ resolved
@@ -78,9 +78,7 @@
     case object EntityTooSmall extends UploadFailureReason
     case object InvalidArgument extends UploadFailureReason
     case object UnknownFailure extends UploadFailureReason
-<<<<<<< HEAD
     case object InvalidFileNameExtension extends UploadFailureReason
-=======
 
     object SchemaValidationError {
 
@@ -94,7 +92,6 @@
         OFormat(reads, writes)
       }
     }
->>>>>>> e408f4f3
 
     private given OFormat[NotXml.type] = singletonOFormat(NotXml)
     private given OFormat[ManualAssumedReportExists.type] = singletonOFormat(ManualAssumedReportExists)
