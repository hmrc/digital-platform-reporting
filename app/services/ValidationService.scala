/*
 * Copyright 2024 HM Revenue & Customs
 *
 * Licensed under the Apache License, Version 2.0 (the "License");
 * you may not use this file except in compliance with the License.
 * You may obtain a copy of the License at
 *
 *     http://www.apache.org/licenses/LICENSE-2.0
 *
 * Unless required by applicable law or agreed to in writing, software
 * distributed under the License is distributed on an "AS IS" BASIS,
 * WITHOUT WARRANTIES OR CONDITIONS OF ANY KIND, either express or implied.
 * See the License for the specific language governing permissions and
 * limitations under the License.
 */

package services

import cats.data.EitherT
import connectors.DownloadConnector
import models.submission.Submission.UploadFailureReason
import models.submission.Submission.UploadFailureReason.*
import org.apache.pekko.Done
import org.apache.pekko.stream.Materializer
import org.apache.pekko.stream.scaladsl.StreamConverters
import org.xml.sax.Attributes
import org.xml.sax.helpers.DefaultHandler
import play.api.{Configuration, Environment}
import services.ValidatingSaxHandler.{FatalSaxParsingException, platformOperatorPath, reportingPeriodPath}
import uk.gov.hmrc.http.HeaderCarrier

import java.net.URL
import java.nio.file.Paths
import java.time.Year
import java.time.format.DateTimeFormatter
import javax.inject.{Inject, Singleton}
import javax.xml.XMLConstants
import javax.xml.parsers.SAXParserFactory
import javax.xml.transform.stream.StreamSource
import javax.xml.validation.SchemaFactory
import scala.collection.mutable.ListBuffer
import scala.concurrent.{ExecutionContext, Future}
import scala.util.Try
import scala.util.control.NoStackTrace
import scala.xml.SAXParseException

@Singleton
class ValidationService @Inject() (
                                   downloadConnector: DownloadConnector,
                                   configuration: Configuration,
                                   environment: Environment,
                                   assumedReportingService: AssumedReportingService
                                  )(using ExecutionContext, Materializer) {

  private val schemaPath = configuration.get[String]("validation.schema-path")
  private val errorLimit = configuration.get[Int]("validation.error-limit")
  private val resource = environment.resource(schemaPath).map(url => Paths.get(url.toURI).toFile)
    .getOrElse(throw new RuntimeException(s"No XSD found at $schemaPath"))

  private val schemaFactory = SchemaFactory.newInstance(XMLConstants.W3C_XML_SCHEMA_NS_URI)
  private val schemaFile = new StreamSource(resource)
  private val schema = schemaFactory.newSchema(schemaFile)

  private val parserFactory = SAXParserFactory.newInstance()
  parserFactory.setFeature("http://apache.org/xml/features/disallow-doctype-decl", true)
  parserFactory.setFeature("http://xml.org/sax/features/external-general-entities", false)
  parserFactory.setFeature("http://xml.org/sax/features/external-parameter-entities", false)
  parserFactory.setFeature("http://apache.org/xml/features/nonvalidating/load-external-dtd", false)
  parserFactory.setXIncludeAware(false)
  parserFactory.setNamespaceAware(true)
  parserFactory.setSchema(schema)

<<<<<<< HEAD
  def validateXml(fileName: String, dprsId: String, downloadUrl: URL, platformOperatorId: String): Future[Either[UploadFailureReason, Year]] = {
    if (fileName.toLowerCase.endsWith(".xml")) {
      val parser = parserFactory.newSAXParser()
      // TODO use blocking execution context
      downloadConnector.download(downloadUrl).flatMap { source =>
        val inputStream = source.runWith(StreamConverters.asInputStream())
        try {
          val handler = new ValidatingSaxHandler(platformOperatorId)
          parser.parse(inputStream, handler)

          val result = for {
            operatorId <- handler.getPlatformOperatorId
            reportingPeriod <- handler.getReportingPeriod
            _ <- checkForManualAssumedReport(dprsId, operatorId, reportingPeriod)
          } yield reportingPeriod

          result.value
        } catch {
          case _: FatalSaxParsingException =>
            Future.successful(Left(NotXml))
          case _: SAXParseException =>
            Future.successful(Left(SchemaValidationError))
        }
=======
  def validateXml(dprsId: String, downloadUrl: URL, platformOperatorId: String): Future[Either[UploadFailureReason, Year]] = {
    val parser = parserFactory.newSAXParser()
    // TODO use blocking execution context
    downloadConnector.download(downloadUrl).flatMap { source =>
      val inputStream = source.runWith(StreamConverters.asInputStream())
      val handler = new ValidatingSaxHandler(platformOperatorId, errorLimit)
      try {
        parser.parse(inputStream, handler)

        val result = for {
          _               <- handler.checkErrors
          operatorId      <- handler.getPlatformOperatorId
          reportingPeriod <- handler.getReportingPeriod
          _               <- checkForManualAssumedReport(dprsId, operatorId, reportingPeriod)
        } yield reportingPeriod

        result.value
      } catch {
        case _: FatalSaxParsingException =>
          Future.successful(Left(NotXml))
        case _: SAXParseException =>
          Future.successful(Left(SchemaValidationError(handler.schemaErrors.result)))
>>>>>>> e408f4f3
      }
    } else {
      Future.successful(Left(InvalidFileNameExtension))
    }
  }

  private def checkForManualAssumedReport(dprsId: String, operatorId: String, reportingPeriod: Year): EitherT[Future, UploadFailureReason, Done] = {

    given hc: HeaderCarrier = HeaderCarrier()
    
    EitherT(assumedReportingService.getSubmission(dprsId, operatorId, reportingPeriod).map(
      _.map { assumedReport =>
        if (assumedReport.isDeleted) {
          Right(Done)
        } else {
          Left(ManualAssumedReportExists)
        }
      }.getOrElse(Right(Done))
    ))
  }
}

final class ValidatingSaxHandler(platformOperatorId: String, errorLimit: Int) extends DefaultHandler {

<<<<<<< HEAD
  override def warning(e: SAXParseException): Unit = {
    println(s"************** ValidatingSaxHandler.warning: ${e.getLineNumber} ${e.getMessage}")
    throw e
  }
  override def error(e: SAXParseException): Unit = {
    println(s"************** ValidatingSaxHandler.error: ${e.getLineNumber} ${e.getMessage}")
    throw e
  }
  override def fatalError(e: SAXParseException): Unit = {
    println(s"************** ValidatingSaxHandler.fatalError: ${e.getLineNumber} ${e.getMessage}")
    throw FatalSaxParsingException(e)
  }
=======
  override def warning(e: SAXParseException): Unit = addError(e)
  override def error(e: SAXParseException): Unit = addError(e)
  override def fatalError(e: SAXParseException): Unit = throw FatalSaxParsingException(e)
>>>>>>> e408f4f3

  private def addError(e: SAXParseException): Unit =
    if (schemaErrors.length >= errorLimit) {
      throw e
    } else {
      schemaErrors.addOne(SchemaValidationError.Error(e.getLineNumber, e.getColumnNumber, e.getMessage))
    }

  private var path: List[String] = Nil
  private val platformOperatorBuilder = new java.lang.StringBuilder()
  private val reportingPeriodBuilder = new java.lang.StringBuilder()

  val schemaErrors: ListBuffer[SchemaValidationError.Error] = ListBuffer.empty

  override def startElement(uri: String, localName: String, qName: String, attributes: Attributes): Unit =
    path = localName :: path

  override def endElement(uri: String, localName: String, qName: String): Unit =
    path = path.tail

  override def characters(ch: Array[Char], start: Int, length: Int): Unit =
    path match {
      case `platformOperatorPath` =>
        platformOperatorBuilder.append(ch, start, length)
      case `reportingPeriodPath` =>
        reportingPeriodBuilder.append(ch, start, length)
      case _ => ()
    }

  def getPlatformOperatorId(using ExecutionContext): EitherT[Future, UploadFailureReason, String] =
    EitherT.fromEither(if (platformOperatorBuilder.length == 0) {
      Left(PlatformOperatorIdMissing)
    } else if (platformOperatorBuilder.toString != platformOperatorId) {
      Left(PlatformOperatorIdMismatch(platformOperatorId, platformOperatorBuilder.toString))
    } else {
      Right(platformOperatorBuilder.toString)
    })

  def getReportingPeriod(using ExecutionContext): EitherT[Future, UploadFailureReason, Year] =
    EitherT.fromEither(Try(Year.from(DateTimeFormatter.ISO_DATE.parse(reportingPeriodBuilder.toString)))
      .toEither
      .left.map(_ => ReportingPeriodInvalid))

  def checkErrors(using ExecutionContext): EitherT[Future, UploadFailureReason, Unit] =
    EitherT.fromEither {
      if (schemaErrors.isEmpty) {
        Right(())
      } else {
        Left(SchemaValidationError(schemaErrors.result))
      }
    }
}

object ValidatingSaxHandler {

  private val platformOperatorPath: List[String] = List("SendingEntityIN", "MessageSpec", "DPI_OECD")
  private val reportingPeriodPath: List[String] = List("ReportingPeriod", "MessageSpec", "DPI_OECD")

  final case class FatalSaxParsingException(error: SAXParseException) extends Throwable with NoStackTrace {
    override def getCause: Throwable = error
  }
}<|MERGE_RESOLUTION|>--- conflicted
+++ resolved
@@ -70,18 +70,18 @@
   parserFactory.setNamespaceAware(true)
   parserFactory.setSchema(schema)
 
-<<<<<<< HEAD
   def validateXml(fileName: String, dprsId: String, downloadUrl: URL, platformOperatorId: String): Future[Either[UploadFailureReason, Year]] = {
     if (fileName.toLowerCase.endsWith(".xml")) {
       val parser = parserFactory.newSAXParser()
       // TODO use blocking execution context
       downloadConnector.download(downloadUrl).flatMap { source =>
         val inputStream = source.runWith(StreamConverters.asInputStream())
+        val handler = new ValidatingSaxHandler(platformOperatorId, errorLimit)
         try {
-          val handler = new ValidatingSaxHandler(platformOperatorId)
           parser.parse(inputStream, handler)
 
           val result = for {
+            _ <- handler.checkErrors
             operatorId <- handler.getPlatformOperatorId
             reportingPeriod <- handler.getReportingPeriod
             _ <- checkForManualAssumedReport(dprsId, operatorId, reportingPeriod)
@@ -92,32 +92,8 @@
           case _: FatalSaxParsingException =>
             Future.successful(Left(NotXml))
           case _: SAXParseException =>
-            Future.successful(Left(SchemaValidationError))
+            Future.successful(Left(SchemaValidationError(handler.schemaErrors.result)))
         }
-=======
-  def validateXml(dprsId: String, downloadUrl: URL, platformOperatorId: String): Future[Either[UploadFailureReason, Year]] = {
-    val parser = parserFactory.newSAXParser()
-    // TODO use blocking execution context
-    downloadConnector.download(downloadUrl).flatMap { source =>
-      val inputStream = source.runWith(StreamConverters.asInputStream())
-      val handler = new ValidatingSaxHandler(platformOperatorId, errorLimit)
-      try {
-        parser.parse(inputStream, handler)
-
-        val result = for {
-          _               <- handler.checkErrors
-          operatorId      <- handler.getPlatformOperatorId
-          reportingPeriod <- handler.getReportingPeriod
-          _               <- checkForManualAssumedReport(dprsId, operatorId, reportingPeriod)
-        } yield reportingPeriod
-
-        result.value
-      } catch {
-        case _: FatalSaxParsingException =>
-          Future.successful(Left(NotXml))
-        case _: SAXParseException =>
-          Future.successful(Left(SchemaValidationError(handler.schemaErrors.result)))
->>>>>>> e408f4f3
       }
     } else {
       Future.successful(Left(InvalidFileNameExtension))
@@ -142,24 +118,9 @@
 
 final class ValidatingSaxHandler(platformOperatorId: String, errorLimit: Int) extends DefaultHandler {
 
-<<<<<<< HEAD
-  override def warning(e: SAXParseException): Unit = {
-    println(s"************** ValidatingSaxHandler.warning: ${e.getLineNumber} ${e.getMessage}")
-    throw e
-  }
-  override def error(e: SAXParseException): Unit = {
-    println(s"************** ValidatingSaxHandler.error: ${e.getLineNumber} ${e.getMessage}")
-    throw e
-  }
-  override def fatalError(e: SAXParseException): Unit = {
-    println(s"************** ValidatingSaxHandler.fatalError: ${e.getLineNumber} ${e.getMessage}")
-    throw FatalSaxParsingException(e)
-  }
-=======
   override def warning(e: SAXParseException): Unit = addError(e)
   override def error(e: SAXParseException): Unit = addError(e)
   override def fatalError(e: SAXParseException): Unit = throw FatalSaxParsingException(e)
->>>>>>> e408f4f3
 
   private def addError(e: SAXParseException): Unit =
     if (schemaErrors.length >= errorLimit) {
