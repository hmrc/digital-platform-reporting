# Copyright 2024 HM Revenue & Customs
#
# Licensed under the Apache License, Version 2.0 (the "License");
# you may not use this file except in compliance with the License.
# You may obtain a copy of the License at
#
#     http://www.apache.org/licenses/LICENSE-2.0
#
# Unless required by applicable law or agreed to in writing, software
# distributed under the License is distributed on an "AS IS" BASIS,
# WITHOUT WARRANTIES OR CONDITIONS OF ANY KIND, either express or implied.
# See the License for the specific language governing permissions and
# limitations under the License.

include "backend.conf"

# This is the main configuration file for the application.
# ~~~~~

appName = digital-platform-reporting

play.modules.enabled += "uk.gov.hmrc.play.bootstrap.AuthModule"
play.modules.enabled += "uk.gov.hmrc.play.bootstrap.HttpClientV2Module"
play.modules.enabled += "config.Module"
play.modules.enabled += "uk.gov.hmrc.mongo.play.PlayMongoModule"
play.modules.enabled += "uk.gov.hmrc.internalauth.client.modules.InternalAuthModule"

# The application languages
# ~~~~~
play.i18n.langs = ["en"]

# Router
# ~~~~~
# Define the Router object to use for this application.
# This router will be looked up first when the application is starting up,
# so make sure this is the entry point.
# Furthermore, it's assumed your route file is named properly.
# So for an application router like `my.application.Router`,
# you may need to define a router file `conf/my.application.routes`.
# Default to Routes in the root package (and conf/routes)
# !!!WARNING!!! DO NOT CHANGE THIS ROUTER
play.http.router = prod.Routes

# Controller
# ~~~~~
# By default all controllers will have authorisation, logging and
# auditing (transaction monitoring) enabled.
# The below controllers are the default exceptions to this rule.

controllers {
}

# Microservice specific config

mongodb {
  submission.ttl = 30 days
  cadx-validation-errors.ttl = 30 days
  pending-enrolment.ttl = 28 days
  uri = "mongodb://localhost:27017/digital-platform-reporting"
}

microservice {
  services {

    auth {
      host = localhost
      port = 8500
    }

    register-with-id {
      protocol = http
      host = localhost
      port = 20000
      bearer-token = abc123
      basePath = "/digital-platform-reporting-stubs"
    }

    register-without-id {
      protocol = http
      host = localhost
      port = 20000
      bearer-token = abc123
      basePath = "/digital-platform-reporting-stubs"
    }

    subscribe {
      protocol = http
      host = localhost
      port = 20000
      basePath = "/digital-platform-reporting-stubs"

      bearerTokens {
        userSubscription = abc123
        readContacts = abc123
        updateContacts = abc123
      }
    }
    
    update-platform-operator {
      protocol = http
      host = localhost
      port = 20000
      bearer-token = abc123
      basePath = "/digital-platform-reporting-stubs"
    }
    
    view-platform-operator {
      protocol = http
      host = localhost
      port = 20000
      bearer-token = abc123
      basePath = "/digital-platform-reporting-stubs"
    }

    report-submission {
      protocol = http
      host = localhost
      port = 20000
      bearer-token = abc123
      basePath = "/digital-platform-reporting-stubs"
    }

    get-manual-assumed-reporting-submission {
      protocol = http
      host = localhost
      port = 20000
      bearer-token = abc123
      basePath = "/digital-platform-reporting-stubs"
    }

    sdes {
      protocol = http
      host = localhost
      port = 9191
      basePath = "/sdes-stub"
    }

    sdes-list-files {
      protocol = http
      host = localhost
      port = 20000
      basePath = "/digital-platform-reporting-stubs"
    }

    view-submissions {
      protocol = http
      host = localhost
      port = 20000
      bearer-token = abc123
      basePath = "/digital-platform-reporting-stubs"
    }

    internal-auth {
      host = localhost
      port = 8470
    }
  }
}

validation {
  schema-path = "schemas/DPIXML_v1.0.xsd"
}

sdes {

  client-id = "client-id"
  sdes-key = "sdes-key"
  recipient-or-sender = "digital-platform-reporting"
  max-failures = 10
  call-timeout = 30 seconds
  reset-timeout = 10 minutes
  size-threshold = 3000000

  submission {
    information-type = "information-type"
    retry-after = 10 minutes
  }

  cadx-result {
    information-type = "cadx-result"
    retry-after = 10 minutes
  }
}

workers {

  sdes-submission {
    initial-delay = 1m
    interval = 10s
  }

  cadx-result {
    initial-delay = 1m
    interval = 10s
  }
}

<<<<<<< HEAD
submissions {
    blocked-threshold = 2 days
}

cadx.incoming-bearer-token = "some-token"
=======
cadx.incoming-bearer-token = "some-token"

play.http.parser.maxMemoryBuffer = 5MB

cadx.max-errors = 100000
>>>>>>> 21ab1c71
<|MERGE_RESOLUTION|>--- conflicted
+++ resolved
@@ -195,16 +195,12 @@
   }
 }
 
-<<<<<<< HEAD
 submissions {
     blocked-threshold = 2 days
 }
 
 cadx.incoming-bearer-token = "some-token"
-=======
-cadx.incoming-bearer-token = "some-token"
 
 play.http.parser.maxMemoryBuffer = 5MB
 
-cadx.max-errors = 100000
->>>>>>> 21ab1c71
+cadx.max-errors = 100000