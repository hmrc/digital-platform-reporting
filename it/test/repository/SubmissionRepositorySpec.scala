/*
 * Copyright 2024 HM Revenue & Customs
 *
 * Licensed under the Apache License, Version 2.0 (the "License");
 * you may not use this file except in compliance with the License.
 * You may obtain a copy of the License at
 *
 *     http://www.apache.org/licenses/LICENSE-2.0
 *
 * Unless required by applicable law or agreed to in writing, software
 * distributed under the License is distributed on an "AS IS" BASIS,
 * WITHOUT WARRANTIES OR CONDITIONS OF ANY KIND, either express or implied.
 * See the License for the specific language governing permissions and
 * limitations under the License.
 */

package repository

import models.submission.Submission
<<<<<<< HEAD
import models.submission.Submission.State.{Ready, Submitted, Validated}
=======
import models.submission.Submission.State.{Approved, Ready, Rejected, Submitted, Validated}
import models.submission.Submission.SubmissionType
import models.submission.Submission.SubmissionType.ManualAssumedReport
>>>>>>> 21ab1c71
import org.mongodb.scala.model.Indexes
import org.scalactic.source.Position
import org.scalatest.concurrent.IntegrationPatience
import org.scalatest.freespec.AnyFreeSpec
import org.scalatest.matchers.must.Matchers
import org.scalatest.{BeforeAndAfterAll, BeforeAndAfterEach, OptionValues}
import org.scalatestplus.play.guice.GuiceOneAppPerSuite
import org.slf4j.MDC
import play.api.Application
import play.api.inject.bind
import play.api.inject.guice.GuiceApplicationBuilder
import uk.gov.hmrc.http.StringContextOps
import uk.gov.hmrc.mongo.MongoComponent
import uk.gov.hmrc.mongo.test.DefaultPlayMongoRepositorySupport

import java.time.{Duration, Instant, Year}
import java.time.temporal.ChronoUnit
import java.util.concurrent.TimeUnit
import scala.concurrent.{ExecutionContext, Future}

class SubmissionRepositorySpec
  extends AnyFreeSpec
    with Matchers
    with DefaultPlayMongoRepositorySupport[Submission]
    with IntegrationPatience
    with BeforeAndAfterEach
    with BeforeAndAfterAll
    with GuiceOneAppPerSuite
    with OptionValues {

  override def fakeApplication(): Application = GuiceApplicationBuilder()
    .overrides(
      bind[MongoComponent].toInstance(mongoComponent),
    )
    .configure(
      "mongodb.submission.ttl" -> "10days",
      "submissions.blocked-threshold" -> "5minutes"
    )
    .build()

  override def beforeEach(): Unit = {
    super.beforeEach()
  }

  override protected val repository: SubmissionRepository =
    app.injector.instanceOf[SubmissionRepository]

  private val created = Instant.now().truncatedTo(ChronoUnit.MILLIS)
  private val updated = created.plus(1, ChronoUnit.DAYS)

  private val submission = Submission(
    _id = "id",
    submissionType = SubmissionType.Xml,
    dprsId = "dprsId",
    operatorId = "operatorId",
    operatorName = "operatorName",
    assumingOperatorName = None,
    state = Ready,
    created = created,
    updated = updated
  )

  "must have the correct ttl index" in {
    val ttlIndex = repository.indexes.find(_.getOptions.getName == "updated_ttl_idx").value
    ttlIndex.getOptions.getExpireAfter(TimeUnit.DAYS) mustEqual 10
    ttlIndex.getKeys mustEqual Indexes.ascending("updated")
  }

  "save" - {

    "must insert a submission into mongo when there is not matching submission" in {
      findAll().futureValue mustBe empty
      repository.save(submission).futureValue
      findAll().futureValue must contain only submission
    }

    "must update a submission in mongo when a there is a matching submission" in {
      insert(submission.copy(state = Validated(url"http://example.com", Year.of(2024), "fileName", "checksum", 1337L))).futureValue
      repository.save(submission).futureValue
      findAll().futureValue must contain only submission
    }

    mustPreserveMdc(repository.save(submission))
  }

  "get" - {

    "must retrieve the right submission from mongo" in {
      insert(submission).futureValue
      repository.get("dprsId", "id").futureValue.value mustEqual submission
    }

    "must return None when the requested submission does not exist" in {
      repository.get("dprsId", "id").futureValue mustBe None
    }

    "must return None when the dprsId matches but the id does not" in {
      insert(submission).futureValue
      repository.get("dprsId", "id2").futureValue mustBe None
    }

    "must return None when the id matches but the dprsId does not" in {
      insert(submission).futureValue
      repository.get("dprsId2", "id").futureValue mustBe None
    }
  }

  "getBySubscriptionId" - {

    "must retrieve the right submissions from mongo" in {
      val submission2 = submission.copy(_id = "id2")
      val submission3 = submission.copy(_id = "id3", dprsId = "dprsId2")
      insert(submission).futureValue
      insert(submission2).futureValue
      insert(submission3).futureValue
      repository.getBySubscriptionId("dprsId").futureValue mustEqual Seq(submission, submission2)
    }

    "must return None when no submissions exist" in {
      insert(submission).futureValue
      repository.getBySubscriptionId("dprsId2").futureValue mustBe Nil
    }

    mustPreserveMdc(repository.getBySubscriptionId("dprsId"))
  }

  "getById" - {

    "must retrieve the right submission from mongo" in {
      insert(submission).futureValue
      repository.getById("id").futureValue.value mustEqual submission
    }

    "must return None when the requested submission does not exist" in {
      repository.getById("id").futureValue mustBe None
    }

    mustPreserveMdc(repository.getById("id"))
  }

<<<<<<< HEAD
  "getBlockedSubmissionIds" - {
    "must retrieve submissions that haven't updated recently and are are in Submitted state" in {
      val oldInstant = Instant.now()
                        .plus(Duration.ofHours(-2))
                        .truncatedTo(ChronoUnit.MILLIS)

      val oldSubmissionNotSubmitted = submission.copy(
        _id = "getBlockedSubmissionIds-1",
        state = Ready,
        updated = oldInstant
      )
      val recentSubmissionNotSubmitted = submission.copy(
        _id = "getBlockedSubmissionIds-2",
        state = Ready,
        updated = Instant.now().truncatedTo(ChronoUnit.MILLIS)
      )
      val oldSubmissionInSubmittedState = submission.copy(
        _id = "getBlockedSubmissionIds-3",
        state = Submitted("Filename", Year.of(2024)),
        updated = oldInstant
      )
      val recentSubmissionInSubmittedState = submission.copy(
        _id = "getBlockedSubmissionIds-4",
        state = Submitted("Filename", Year.of(2024)),
        updated = Instant.now().truncatedTo(ChronoUnit.MILLIS)
      )

      insert(oldSubmissionNotSubmitted).futureValue
      insert(recentSubmissionNotSubmitted).futureValue
      insert(oldSubmissionInSubmittedState).futureValue
      insert(recentSubmissionInSubmittedState).futureValue

      val result = repository.getBlockedSubmissionIds().futureValue
      result.size mustBe 1
      result.head.id mustBe "getBlockedSubmissionIds-3"
      result.head.lastUpdated mustEqual(oldInstant)
    }

    mustPreserveMdc(repository.getBlockedSubmissionIds())
  }



=======
  "countSubmittedXmlSubmissions" - {

    "must count XML submissions for this user that are in a Submitted state" in {
      val submission1 = submission.copy(_id = "id1", state = Submitted("filename", Year.of(2024)))
      val submission2 = submission.copy(_id = "id2", state = Submitted("filename", Year.of(2024)), submissionType = ManualAssumedReport)
      val submission3 = submission.copy(_id = "id3", state = Approved("filename", Year.of(2024)))
      val submission4 = submission.copy(_id = "id4", state = Rejected("filename", Year.of(2024)))
      val submission5 = submission.copy(_id = "id5", state = Submitted("filename", Year.of(2024)), dprsId = "dprsId2")
      insert(submission1).futureValue
      insert(submission2).futureValue
      insert(submission3).futureValue
      insert(submission4).futureValue
      insert(submission5).futureValue
      repository.countSubmittedXmlSubmissions("dprsId").futureValue mustEqual 1L
    }

    "must return 0 when no submissions exist" in {
      insert(submission).futureValue
      repository.countSubmittedXmlSubmissions("dprsId2").futureValue mustEqual 0L
    }

    mustPreserveMdc(repository.countSubmittedXmlSubmissions("dprsId"))
  }

  "getSubmittedXmlSubmissions" - {

    "must get XML submissions for this user that are in a Submitted state" in {
      val submission1 = submission.copy(_id = "id1", state = Submitted("filename", Year.of(2024)))
      val submission2 = submission.copy(_id = "id2", state = Submitted("filename", Year.of(2024)), submissionType = ManualAssumedReport)
      val submission3 = submission.copy(_id = "id3", state = Approved("filename", Year.of(2024)))
      val submission4 = submission.copy(_id = "id4", state = Rejected("filename", Year.of(2024)))
      val submission5 = submission.copy(_id = "id5", state = Submitted("filename", Year.of(2024)), dprsId = "dprsId2")
      insert(submission1).futureValue
      insert(submission2).futureValue
      insert(submission3).futureValue
      insert(submission4).futureValue
      insert(submission5).futureValue
      repository.getSubmittedXmlSubmissions("dprsId").futureValue mustEqual Seq(submission1)
    }

    "must return Nil when no submissions exist" in {
      insert(submission).futureValue
      repository.getSubmittedXmlSubmissions("dprsId2").futureValue mustBe empty
    }

    mustPreserveMdc(repository.getSubmittedXmlSubmissions("dprsId"))
  }
  
>>>>>>> 21ab1c71
  private def mustPreserveMdc[A](f: => Future[A])(implicit pos: Position): Unit =
    "must preserve MDC" in {

      val ec = app.injector.instanceOf[ExecutionContext]

      MDC.put("test", "foo")

      f.map { _ =>
        MDC.get("test") mustEqual "foo"
      }(ec).futureValue
    }
}<|MERGE_RESOLUTION|>--- conflicted
+++ resolved
@@ -17,13 +17,9 @@
 package repository
 
 import models.submission.Submission
-<<<<<<< HEAD
-import models.submission.Submission.State.{Ready, Submitted, Validated}
-=======
 import models.submission.Submission.State.{Approved, Ready, Rejected, Submitted, Validated}
 import models.submission.Submission.SubmissionType
 import models.submission.Submission.SubmissionType.ManualAssumedReport
->>>>>>> 21ab1c71
 import org.mongodb.scala.model.Indexes
 import org.scalactic.source.Position
 import org.scalatest.concurrent.IntegrationPatience
@@ -59,8 +55,8 @@
       bind[MongoComponent].toInstance(mongoComponent),
     )
     .configure(
-      "mongodb.submission.ttl" -> "10days",
-      "submissions.blocked-threshold" -> "5minutes"
+      "mongodb.submission.ttl" -> "5minutes",
+      "submissions.blocked-threshold" -> "1minutes"
     )
     .build()
 
@@ -88,7 +84,7 @@
 
   "must have the correct ttl index" in {
     val ttlIndex = repository.indexes.find(_.getOptions.getName == "updated_ttl_idx").value
-    ttlIndex.getOptions.getExpireAfter(TimeUnit.DAYS) mustEqual 10
+    ttlIndex.getOptions.getExpireAfter(TimeUnit.MINUTES) mustEqual 5
     ttlIndex.getKeys mustEqual Indexes.ascending("updated")
   }
 
@@ -164,11 +160,10 @@
     mustPreserveMdc(repository.getById("id"))
   }
 
-<<<<<<< HEAD
   "getBlockedSubmissionIds" - {
     "must retrieve submissions that haven't updated recently and are are in Submitted state" in {
       val oldInstant = Instant.now()
-                        .plus(Duration.ofHours(-2))
+                        .plus(Duration.ofMinutes(-2))
                         .truncatedTo(ChronoUnit.MILLIS)
 
       val oldSubmissionNotSubmitted = submission.copy(
@@ -208,7 +203,6 @@
 
 
 
-=======
   "countSubmittedXmlSubmissions" - {
 
     "must count XML submissions for this user that are in a Submitted state" in {
@@ -256,8 +250,7 @@
 
     mustPreserveMdc(repository.getSubmittedXmlSubmissions("dprsId"))
   }
-  
->>>>>>> 21ab1c71
+
   private def mustPreserveMdc[A](f: => Future[A])(implicit pos: Position): Unit =
     "must preserve MDC" in {
 
