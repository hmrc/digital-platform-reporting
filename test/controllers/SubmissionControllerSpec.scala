/*
 * Copyright 2024 HM Revenue & Customs
 *
 * Licensed under the Apache License, Version 2.0 (the "License");
 * you may not use this file except in compliance with the License.
 * You may obtain a copy of the License at
 *
 *     http://www.apache.org/licenses/LICENSE-2.0
 *
 * Unless required by applicable law or agreed to in writing, software
 * distributed under the License is distributed on an "AS IS" BASIS,
 * WITHOUT WARRANTIES OR CONDITIONS OF ANY KIND, either express or implied.
 * See the License for the specific language governing permissions and
 * limitations under the License.
 */

package controllers

import models.audit.FileUploadedEvent
import models.audit.FileUploadedEvent.FileUploadOutcome
import models.submission.*
import models.submission.Submission.State.*
import models.submission.Submission.UploadFailureReason.*
import models.submission.Submission.{State, SubmissionType, UploadFailureReason}
import models.submission.SubmissionStatus.Pending
import org.apache.pekko.Done
import org.mockito.ArgumentMatchers.{any, eq as eqTo}
import org.mockito.Mockito
import org.mockito.Mockito.{times, verify, when}
import org.scalacheck.Gen
import org.scalatest.concurrent.ScalaFutures
import org.scalatest.freespec.AnyFreeSpec
import org.scalatest.matchers.must.Matchers
import org.scalatest.{BeforeAndAfterEach, OptionValues}
import org.scalatestplus.mockito.MockitoSugar
import org.scalatestplus.play.guice.GuiceOneAppPerSuite
import play.api.Application
import play.api.inject.bind
import play.api.inject.guice.GuiceApplicationBuilder
import play.api.libs.json.Json
import play.api.test.FakeRequest
import play.api.test.Helpers.*
import repository.SubmissionRepository
import services.*
import uk.gov.hmrc.auth.core.{AuthConnector, Enrolment, EnrolmentIdentifier, Enrolments}
import uk.gov.hmrc.http.StringContextOps

import java.time.temporal.ChronoUnit
import java.time.{Clock, Instant, Year, ZoneOffset}
import java.util.UUID
import scala.concurrent.Future

class SubmissionControllerSpec
  extends AnyFreeSpec
    with Matchers
    with GuiceOneAppPerSuite
    with MockitoSugar
    with OptionValues
    with ScalaFutures
    with BeforeAndAfterEach {

  private val now = Instant.now()

  private val mockSubmissionRepository = mock[SubmissionRepository]
  private val mockUuidService = mock[UuidService]
  private val mockAuthConnector = mock[AuthConnector]
  private val mockValidationService = mock[ValidationService]
  private val mockSubmissionService = mock[SubmissionService]
  private val mockViewSubmissionsService = mock[ViewSubmissionsService]
  private val mockAuditService = mock[AuditService]
  private val clock = Clock.fixed(now, ZoneOffset.UTC)

  override def fakeApplication(): Application = GuiceApplicationBuilder()
    .overrides(
      bind[SubmissionRepository].toInstance(mockSubmissionRepository),
      bind[Clock].toInstance(clock),
      bind[UuidService].toInstance(mockUuidService),
      bind[AuthConnector].toInstance(mockAuthConnector),
      bind[ValidationService].toInstance(mockValidationService),
      bind[SubmissionService].toInstance(mockSubmissionService),
      bind[ViewSubmissionsService].toInstance(mockViewSubmissionsService),
      bind[AuditService].toInstance(mockAuditService)
    )
    .build()

  override def beforeEach(): Unit = {
    super.beforeEach()
    Mockito.reset(mockSubmissionRepository, mockAuthConnector, mockValidationService, mockSubmissionService, mockViewSubmissionsService, mockAuditService)
  }

  private val readyGen: Gen[Ready.type] = Gen.const(Ready)
  private val uploadingGen: Gen[Uploading.type] = Gen.const(Uploading)
  private val uploadFailureReasonGen: Gen[UploadFailureReason] = Gen.oneOf(NotXml, SchemaValidationError(Seq.empty, false), PlatformOperatorIdMissing, ReportingPeriodInvalid)
  private val uploadFailedGen: Gen[UploadFailed] = uploadFailureReasonGen.map(reason => UploadFailed(reason, None))
  private val validatedGen: Gen[Validated] = Gen.const(Validated(url"http://example.com", Year.of(2024), "test.xml", "checksum", 1337L))
  private val submittedGen: Gen[Submitted] = Gen.const(Submitted("test.xml", Year.of(2024)))
  private val approvedGen: Gen[Approved] = Gen.const(Approved("test.xml", Year.of(2024)))
  private val rejectedGen: Gen[Rejected] = Gen.const(Rejected("test.xml", Year.of(2024)))

  private val dprsId = "dprsId"
  private val operatorId = "operatorId"
  private val operatorName = "operatorName"
  private val uuid = UUID.randomUUID().toString

  private val validEnrolments = Enrolments(Set(
    Enrolment(
      key = "HMRC-DPRS",
      identifiers = Seq(EnrolmentIdentifier("DPRSID", dprsId)),
      state = "activated",
      delegatedAuthRule = None
    )
  ))

  "start" - {

    "when there is no id given" - {

      "must create and save a new submission for the given DPRS id and return CREATED with the new submission body included" in {

        val request = FakeRequest(routes.SubmissionController.start(None))
          .withJsonBody(Json.toJson(StartSubmissionRequest("operatorId", "operatorName")))

        val expectedSubmission = Submission(
          _id = uuid,
          submissionType = SubmissionType.Xml,
          dprsId = dprsId,
          operatorId = operatorId,
          operatorName = operatorName,
          assumingOperatorName = None,
          state = Ready,
          created = now,
          updated = now
        )

        when(mockAuthConnector.authorise(any(), any())(any(), any())).thenReturn(Future.successful(validEnrolments))
        when(mockUuidService.generate()).thenReturn(uuid)
        when(mockSubmissionRepository.save(any())).thenReturn(Future.successful(Done))

        val result = route(app, request).value

        status(result) mustEqual CREATED
        contentAsJson(result) mustEqual Json.toJson(expectedSubmission)

        verify(mockSubmissionRepository, times(0)).get(any(), any())
        verify(mockSubmissionRepository).save(expectedSubmission)
      }
    }

    "when there is an id given" - {

      "when there is a Validated submission for the given id" - {

        "must update the existing submission and return OK" in {

          val request = FakeRequest(routes.SubmissionController.start(Some(uuid)))
            .withJsonBody(Json.toJson(StartSubmissionRequest("operatorId", "operatorName")))

          val existingSubmission = Submission(
            _id = uuid,
            submissionType = SubmissionType.Xml,
            dprsId = dprsId,
            operatorId = operatorId,
            operatorName = operatorName,
            assumingOperatorName = None,
            state = Validated(url"http://example.com", Year.of(2024), "test.xml", "checksum", 1337L),
            created = now.minus(1, ChronoUnit.DAYS),
            updated = now.minus(1, ChronoUnit.DAYS)
          )

          val expectedSubmission = existingSubmission
            .copy(
              state = Ready,
              updated = now
            )

          when(mockAuthConnector.authorise(any(), any())(any(), any())).thenReturn(Future.successful(validEnrolments))
          when(mockSubmissionRepository.get(any(), any())).thenReturn(Future.successful(Some(existingSubmission)))
          when(mockSubmissionRepository.save(any())).thenReturn(Future.successful(Done))

          val result = route(app, request).value

          status(result) mustEqual OK
          contentAsJson(result) mustEqual Json.toJson(expectedSubmission)

          verify(mockSubmissionRepository).get(dprsId, uuid)
          verify(mockSubmissionRepository).save(expectedSubmission)
        }
      }

      "when there is an UploadFailed submission for the given id" - {

        "must update the existing submission and return OK" in {

          val request = FakeRequest(routes.SubmissionController.start(Some(uuid)))
            .withJsonBody(Json.toJson(StartSubmissionRequest("operatorId", "operatorName")))

          val existingSubmission = Submission(
            _id = uuid,
            submissionType = SubmissionType.Xml,
            dprsId = dprsId,
            operatorId = operatorId,
            operatorName = operatorName,
            assumingOperatorName = None,
            state = UploadFailed(NotXml, None),
            created = now.minus(1, ChronoUnit.DAYS),
            updated = now.minus(1, ChronoUnit.DAYS)
          )

          val expectedSubmission = existingSubmission
            .copy(
              state = Ready,
              updated = now
            )

          when(mockAuthConnector.authorise(any(), any())(any(), any())).thenReturn(Future.successful(validEnrolments))
          when(mockSubmissionRepository.get(any(), any())).thenReturn(Future.successful(Some(existingSubmission)))
          when(mockSubmissionRepository.save(any())).thenReturn(Future.successful(Done))

          val result = route(app, request).value

          status(result) mustEqual OK
          contentAsJson(result) mustEqual Json.toJson(expectedSubmission)

          verify(mockSubmissionRepository).get(dprsId, uuid)
          verify(mockSubmissionRepository).save(expectedSubmission)
        }
      }

      "when there is a submission for the given id but it is not Validated or UploadFailed" - {

        "must not update the existing submission and return CONFLICT" in {

          val request = FakeRequest(routes.SubmissionController.start(Some(uuid)))
            .withJsonBody(Json.toJson(StartSubmissionRequest("operatorId", "operatorName")))

          val state = Gen.oneOf(readyGen, uploadingGen, submittedGen, approvedGen, rejectedGen).sample.value
          val existingSubmission = Submission(
            _id = uuid,
            submissionType = SubmissionType.Xml,
            dprsId = dprsId,
            operatorId = operatorId,
            operatorName = operatorName,
            assumingOperatorName = None,
            state = state,
            created = now.minus(1, ChronoUnit.DAYS),
            updated = now.minus(1, ChronoUnit.DAYS)
          )

          when(mockAuthConnector.authorise(any(), any())(any(), any())).thenReturn(Future.successful(validEnrolments))
          when(mockSubmissionRepository.get(any(), any())).thenReturn(Future.successful(Some(existingSubmission)))
          when(mockSubmissionRepository.save(any())).thenReturn(Future.successful(Done))

          val result = route(app, request).value

          status(result) mustEqual CONFLICT

          verify(mockSubmissionRepository).get(dprsId, uuid)
          verify(mockSubmissionRepository, times(0)).save(any)
        }
      }

      "when there is no submission for the given id" - {

        "must return NOT FOUND" in {

          val request = FakeRequest(routes.SubmissionController.start(Some(uuid)))
            .withJsonBody(Json.toJson(StartSubmissionRequest("operatorId", "operatorName")))

          when(mockAuthConnector.authorise(any(), any())(any(), any())).thenReturn(Future.successful(validEnrolments))
          when(mockSubmissionRepository.get(any(), any())).thenReturn(Future.successful(None))
          when(mockSubmissionRepository.save(any())).thenReturn(Future.successful(Done))

          val result = route(app, request).value

          status(result) mustEqual NOT_FOUND

          verify(mockSubmissionRepository).get(dprsId, uuid)
          verify(mockSubmissionRepository, times(0)).save(any)
        }
      }
    }
  }

  "get" - {

    "when there is a matching submission" - {

      "must return OK with the submission body included" in {

        val request = FakeRequest(routes.SubmissionController.get(uuid))

        val existingSubmission = Submission(
          _id = uuid,
          submissionType = SubmissionType.Xml,
          dprsId = dprsId,
          operatorId = operatorId,
          operatorName = operatorName,
          assumingOperatorName = None,
          state = Ready,
          created = now,
          updated = now
        )

        when(mockAuthConnector.authorise(any(), any())(any(), any())).thenReturn(Future.successful(validEnrolments))
        when(mockSubmissionRepository.get(any(), any())).thenReturn(Future.successful(Some(existingSubmission)))

        val result = route(app, request).value

        status(result) mustEqual OK
        contentAsJson(result) mustEqual Json.toJson(existingSubmission)

        verify(mockSubmissionRepository).get(dprsId, uuid)
      }
    }

    "when there is no matching submission" - {

      "must return NOT_FOUND" in {

        val request = FakeRequest(routes.SubmissionController.get(uuid))

        when(mockAuthConnector.authorise(any(), any())(any(), any())).thenReturn(Future.successful(validEnrolments))
        when(mockSubmissionRepository.get(any(), any())).thenReturn(Future.successful(None))

        val result = route(app, request).value

        status(result) mustEqual NOT_FOUND

        verify(mockSubmissionRepository).get(dprsId, uuid)
      }
    }
  }

  "startUpload" - {

    "when there is a matching submission" - {

      "when the matching submission is in a Ready or UploadFailed state" - {

        "must set the state of the submission to Uploading and return OK" in {

          val request = FakeRequest(routes.SubmissionController.startUpload(uuid))

          val state = Gen.oneOf(readyGen, uploadFailedGen).sample.value
          val existingSubmission = Submission(
            _id = uuid,
            submissionType = SubmissionType.Xml,
            dprsId = dprsId,
            operatorId = operatorId,
            operatorName = operatorName,
            assumingOperatorName = None,
            state = state,
            created = now.minus(1, ChronoUnit.DAYS),
            updated = now.minus(1, ChronoUnit.DAYS)
          )

          val expectedSubmission = existingSubmission.copy(
            state = Uploading,
            updated = now
          )

          when(mockAuthConnector.authorise(any(), any())(any(), any())).thenReturn(Future.successful(validEnrolments))
          when(mockSubmissionRepository.get(any(), any())).thenReturn(Future.successful(Some(existingSubmission)))
          when(mockSubmissionRepository.save(any())).thenReturn(Future.successful(Done))

          val result = route(app, request).value

          status(result) mustEqual OK
          contentAsJson(result) mustEqual Json.toJson(expectedSubmission)

          verify(mockSubmissionRepository).get(dprsId, uuid)
          verify(mockSubmissionRepository).save(expectedSubmission)
        }
      }

      "when the matching submission is in any other state" - {

        "must return CONFLICT" in {

          val request = FakeRequest(routes.SubmissionController.startUpload(uuid))

          val state = Gen.oneOf(uploadingGen, validatedGen, submittedGen, approvedGen, rejectedGen).sample.value
          val existingSubmission = Submission(
            _id = uuid,
            submissionType = SubmissionType.Xml,
            dprsId = dprsId,
            operatorId = operatorId,
            operatorName = operatorName,
            assumingOperatorName = None,
            state = state,
            created = now,
            updated = now
          )

          when(mockAuthConnector.authorise(any(), any())(any(), any())).thenReturn(Future.successful(validEnrolments))
          when(mockSubmissionRepository.get(any(), any())).thenReturn(Future.successful(Some(existingSubmission)))
          when(mockSubmissionRepository.save(any())).thenReturn(Future.successful(Done))

          val result = route(app, request).value

          status(result) mustEqual CONFLICT

          verify(mockSubmissionRepository).get(dprsId, uuid)
          verify(mockSubmissionRepository, times(0)).save(any())
        }
      }
    }

    "when there is no matching submission" - {

      "must return NOT_FOUND" in {

        val request = FakeRequest(routes.SubmissionController.startUpload(uuid))

        when(mockAuthConnector.authorise(any(), any())(any(), any())).thenReturn(Future.successful(validEnrolments))
        when(mockSubmissionRepository.get(any(), any())).thenReturn(Future.successful(None))
        when(mockSubmissionRepository.save(any())).thenReturn(Future.successful(Done))

        val result = route(app, request).value

        status(result) mustEqual NOT_FOUND

        verify(mockSubmissionRepository).get(dprsId, uuid)
        verify(mockSubmissionRepository, times(0)).save(any())
      }
    }
  }

  "uploadSuccess" - {

    val downloadUrl = url"http://example.com/test.xml"
    val operatorId = "operatorId"
    val fileName = "test.xml"
    val checksum = "checksum"
    val size = 1337L

    "when there is a matching submission" - {

      "when the matching submission is in an Uploading, Ready, or UploadFailed state" - {

        "when the submission fails validation" - {

          "must set the state of the submission to UpdateFailed and return OK" in {
            val request = FakeRequest(routes.SubmissionController.uploadSuccess(uuid))
              .withBody(Json.toJson(UploadSuccessRequest(dprsId, downloadUrl, fileName, checksum, size)))

            val state = Gen.oneOf(readyGen, uploadingGen, uploadFailedGen).sample.value
            val existingSubmission = Submission(
              _id = uuid,
              submissionType = SubmissionType.Xml,
              dprsId = dprsId,
              operatorId = operatorId,
              operatorName = operatorName,
              assumingOperatorName = None,
              state = state,
              created = now.minus(1, ChronoUnit.DAYS),
              updated = now.minus(1, ChronoUnit.DAYS)
            )

            val expectedSubmission = existingSubmission.copy(
              state = UploadFailed(SchemaValidationError(Seq.empty, false), Some(fileName)),
              updated = now
            )

            val expectedAudit = FileUploadedEvent(
              conversationId = uuid,
              dprsId = dprsId,
              operatorId = operatorId,
              operatorName = operatorName,
              fileName = Some(fileName),
              outcome = FileUploadOutcome.Rejected(UploadFailureReason.SchemaValidationError(Seq.empty, false))
            )

            when(mockSubmissionRepository.get(any(), any())).thenReturn(Future.successful(Some(existingSubmission)))
<<<<<<< HEAD
            when(mockValidationService.validateXml(any(), any(), any(), any())).thenReturn(Future.successful(Left(SchemaValidationError(Seq.empty))))
=======
            when(mockValidationService.validateXml(any(), any(), any())).thenReturn(Future.successful(Left(SchemaValidationError(Seq.empty, false))))
>>>>>>> 6b7647c6
            when(mockSubmissionRepository.save(any())).thenReturn(Future.successful(Done))

            val result = route(app, request).value

            status(result) mustEqual OK
            contentAsJson(result) mustEqual Json.toJson(expectedSubmission)

            verify(mockSubmissionRepository).get(dprsId, uuid)
            verify(mockSubmissionRepository).save(expectedSubmission)
            verify(mockValidationService).validateXml(fileName, dprsId, downloadUrl, operatorId)
            verify(mockAuditService).audit(eqTo(expectedAudit))(using any(), any())
          }
        }

        "when the submission passes validation" - {

          "must set the state of the submission to Validated and return OK" in {

            val request = FakeRequest(routes.SubmissionController.uploadSuccess(uuid))
              .withBody(Json.toJson(UploadSuccessRequest(dprsId, downloadUrl, fileName, checksum, size)))

            val state = Gen.oneOf(readyGen, uploadingGen, uploadFailedGen).sample.value
            val existingSubmission = Submission(
              _id = uuid,
              submissionType = SubmissionType.Xml,
              dprsId = dprsId,
              operatorId = operatorId,
              operatorName = operatorName,
              assumingOperatorName = None,
              state = state,
              created = now.minus(1, ChronoUnit.DAYS),
              updated = now.minus(1, ChronoUnit.DAYS)
            )

            val expectedSubmission = existingSubmission.copy(
              state = Validated(downloadUrl, Year.of(2024), fileName, checksum, size),
              updated = now
            )

            val expectedAudit = FileUploadedEvent(
              conversationId = uuid,
              dprsId = dprsId,
              operatorId = operatorId,
              operatorName = operatorName,
              fileName = Some(fileName),
              outcome = FileUploadOutcome.Accepted
            )

            when(mockSubmissionRepository.get(any(), any())).thenReturn(Future.successful(Some(existingSubmission)))
            when(mockValidationService.validateXml(any(), any(), any(), any())).thenReturn(Future.successful(Right(Year.of(2024))))
            when(mockSubmissionRepository.save(any())).thenReturn(Future.successful(Done))

            val result = route(app, request).value

            status(result) mustEqual OK
            contentAsJson(result) mustEqual Json.toJson(expectedSubmission)

            verify(mockSubmissionRepository).get(dprsId, uuid)
            verify(mockSubmissionRepository).save(expectedSubmission)
            verify(mockValidationService).validateXml(fileName, dprsId, downloadUrl, operatorId)
            verify(mockAuditService).audit(eqTo(expectedAudit))(using any(), any())
          }
        }
      }

      "when the matching submission is in any other state" - {

        "must return CONFLICT" in {

          val request = FakeRequest(routes.SubmissionController.uploadSuccess(uuid))
            .withBody(Json.toJson(UploadSuccessRequest(dprsId, downloadUrl, fileName, checksum, size)))

          val state = Gen.oneOf(validatedGen, submittedGen, approvedGen, rejectedGen).sample.value
          val existingSubmission = Submission(
            _id = uuid,
            submissionType = SubmissionType.Xml,
            dprsId = dprsId,
            operatorId = operatorId,
            operatorName = operatorName,
            assumingOperatorName = None,
            state = state,
            created = now,
            updated = now
          )

          when(mockSubmissionRepository.get(any(), any())).thenReturn(Future.successful(Some(existingSubmission)))
          when(mockSubmissionRepository.save(any())).thenReturn(Future.successful(Done))

          val result = route(app, request).value

          status(result) mustEqual CONFLICT

          verify(mockSubmissionRepository).get(dprsId, uuid)
          verify(mockSubmissionRepository, times(0)).save(any())
        }
      }
    }

    "when there is no matching submission" - {

      "must return NOT_FOUND" in {

        val request = FakeRequest(routes.SubmissionController.uploadSuccess(uuid))
          .withBody(Json.toJson(UploadSuccessRequest(dprsId, downloadUrl, fileName, checksum, size)))

        when(mockSubmissionRepository.get(any(), any())).thenReturn(Future.successful(None))
        when(mockSubmissionRepository.save(any())).thenReturn(Future.successful(Done))

        val result = route(app, request).value

        status(result) mustEqual NOT_FOUND

        verify(mockSubmissionRepository).get(dprsId, uuid)
        verify(mockSubmissionRepository, times(0)).save(any())
      }
    }
  }

  "uploadFailed" - {

    "when there is a matching submission" - {

      "when the matching submission is in a Ready, Uploading, or UploadFailed state" - {

        "must set the state of the submission to UploadFailed and return OK" in {

          val request = FakeRequest(routes.SubmissionController.uploadFailed(uuid))
            .withBody(Json.toJson(UploadFailedRequest(
              dprsId = dprsId,
              reason = UpscanError(UpscanFailureReason.Rejected)
            )))

          val state = Gen.oneOf(readyGen, uploadFailedGen, uploadingGen).sample.value
          val existingSubmission = Submission(
            _id = uuid,
            submissionType = SubmissionType.Xml,
            dprsId = dprsId,
            operatorId = operatorId,
            operatorName = operatorName,
            assumingOperatorName = None,
            state = state,
            created = now.minus(1, ChronoUnit.DAYS),
            updated = now.minus(1, ChronoUnit.DAYS)
          )

          val expectedSubmission = existingSubmission.copy(
            state = UploadFailed(UpscanError(UpscanFailureReason.Rejected), None),
            updated = now
          )

          val expectedAudit = FileUploadedEvent(
            conversationId = uuid,
            dprsId = dprsId,
            operatorId = operatorId,
            operatorName = operatorName,
            fileName = None,
            outcome = FileUploadOutcome.Rejected(UpscanError(UpscanFailureReason.Rejected))
          )

          when(mockSubmissionRepository.get(any(), any())).thenReturn(Future.successful(Some(existingSubmission)))
          when(mockSubmissionRepository.save(any())).thenReturn(Future.successful(Done))

          val result = route(app, request).value

          status(result) mustEqual OK
          contentAsJson(result) mustEqual Json.toJson(expectedSubmission)

          verify(mockSubmissionRepository).get(dprsId, uuid)
          verify(mockSubmissionRepository).save(expectedSubmission)
          verify(mockAuditService).audit(eqTo(expectedAudit))(using any(), any())
        }
      }

      "when the matching submission is in any other state" - {

        "must return CONFLICT" in {

          val request = FakeRequest(routes.SubmissionController.uploadFailed(uuid))
            .withBody(Json.toJson(UploadFailedRequest(
              dprsId = dprsId,
              reason = SchemaValidationError(Seq.empty, false)
            )))

          val state = Gen.oneOf(validatedGen, submittedGen, approvedGen, rejectedGen).sample.value
          val existingSubmission = Submission(
            _id = uuid,
            submissionType = SubmissionType.Xml,
            dprsId = dprsId,
            operatorId = operatorId,
            operatorName = operatorName,
            assumingOperatorName = None,
            state = state,
            created = now,
            updated = now
          )

          when(mockSubmissionRepository.get(any(), any())).thenReturn(Future.successful(Some(existingSubmission)))
          when(mockSubmissionRepository.save(any())).thenReturn(Future.successful(Done))

          val result = route(app, request).value

          status(result) mustEqual CONFLICT

          verify(mockSubmissionRepository).get(dprsId, uuid)
          verify(mockSubmissionRepository, times(0)).save(any())
        }
      }
    }

    "when there is no matching submission" - {

      "must return NOT_FOUND" in {

        val request = FakeRequest(routes.SubmissionController.uploadFailed(uuid))
          .withBody(Json.toJson(UploadFailedRequest(
            dprsId = dprsId,
            reason = UploadFailureReason.UnknownFailure
          )))

        when(mockSubmissionRepository.get(any(), any())).thenReturn(Future.successful(None))
        when(mockSubmissionRepository.save(any())).thenReturn(Future.successful(Done))

        val result = route(app, request).value

        status(result) mustEqual NOT_FOUND

        verify(mockSubmissionRepository).get(dprsId, uuid)
        verify(mockSubmissionRepository, times(0)).save(any())
      }
    }
  }

  "submit" - {

    "when there is a matching submission" - {

      "when the matching submission is in a Validated state" - {

        "must submit then set the state of the submission to Submitted and return OK" in {

          val request = FakeRequest(routes.SubmissionController.submit(uuid))

          val existingSubmission = Submission(
            _id = uuid,
            submissionType = SubmissionType.Xml,
            dprsId = dprsId,
            operatorId = operatorId,
            operatorName = operatorName,
            assumingOperatorName = None,
            state = Validated(url"http://example.com", Year.of(2024), "test.xml", "checksum", 1337L),
            created = now.minus(1, ChronoUnit.DAYS),
            updated = now.minus(1, ChronoUnit.DAYS)
          )

          val expectedSubmission = existingSubmission.copy(
            state = Submitted("test.xml", Year.of(2024)),
            updated = now
          )

          when(mockAuthConnector.authorise(any(), any())(any(), any())).thenReturn(Future.successful(validEnrolments))
          when(mockSubmissionRepository.get(any(), any())).thenReturn(Future.successful(Some(existingSubmission)))
          when(mockSubmissionRepository.save(any())).thenReturn(Future.successful(Done))
          when(mockSubmissionService.submit(any())(using any())).thenReturn(Future.successful(Done))

          val result = route(app, request).value

          status(result) mustEqual OK
          contentAsJson(result) mustEqual Json.toJson(expectedSubmission)

          verify(mockSubmissionRepository).get(dprsId, uuid)
          verify(mockSubmissionService).submit(eqTo(existingSubmission))(using any())
          verify(mockSubmissionRepository).save(expectedSubmission)
        }
      }

      "when the matching submission is in any other state" - {

        "must return CONFLICT" in {

          val request = FakeRequest(routes.SubmissionController.submit(uuid))

          val state = Gen.oneOf(readyGen, uploadingGen, uploadFailedGen, submittedGen, approvedGen, rejectedGen).sample.value
          val existingSubmission = Submission(
            _id = uuid,
            submissionType = SubmissionType.Xml,
            dprsId = dprsId,
            operatorId = operatorId,
            operatorName = operatorName,
            assumingOperatorName = None,
            state = state,
            created = now,
            updated = now
          )

          when(mockAuthConnector.authorise(any(), any())(any(), any())).thenReturn(Future.successful(validEnrolments))
          when(mockSubmissionRepository.get(any(), any())).thenReturn(Future.successful(Some(existingSubmission)))
          when(mockSubmissionRepository.save(any())).thenReturn(Future.successful(Done))

          val result = route(app, request).value

          status(result) mustEqual CONFLICT

          verify(mockSubmissionRepository).get(dprsId, uuid)
          verify(mockSubmissionRepository, times(0)).save(any())
          verify(mockSubmissionService, times(0)).submit(any())(using any())
        }
      }
    }

    "when there is no matching submission" - {

      "must return NOT_FOUND" in {

        val request = FakeRequest(routes.SubmissionController.submit(uuid))

        when(mockAuthConnector.authorise(any(), any())(any(), any())).thenReturn(Future.successful(validEnrolments))
        when(mockSubmissionRepository.get(any(), any())).thenReturn(Future.successful(None))
        when(mockSubmissionRepository.save(any())).thenReturn(Future.successful(Done))

        val result = route(app, request).value

        status(result) mustEqual NOT_FOUND

        verify(mockSubmissionRepository).get(dprsId, uuid)
        verify(mockSubmissionRepository, times(0)).save(any())
      }
    }
  }

  "listDeliveredSubmissions" - {

    "when there are delivered submissions" - {

      "must return OK the submissions in the body" in {

        val deliveredSubmissions = Seq(SubmissionSummary(
          submissionId = "id",
          fileName = "filename",
          operatorId = "operatorId",
          operatorName = "operatorName",
          reportingPeriod = Year.of(2024),
          submissionDateTime = now,
          submissionStatus = SubmissionStatus.Success,
          assumingReporterName = None,
          submissionCaseId = Some("submissionCaseId"),
          isDeleted = false,
          localDataExists = true
        ))
        val summary = SubmissionsSummary(deliveredSubmissions, 1, true, 0L)

        when(mockAuthConnector.authorise(any(), any())(any(), any())).thenReturn(Future.successful(validEnrolments))
        when(mockViewSubmissionsService.getDeliveredSubmissions(any())(any())).thenReturn(Future.successful(summary))

        val requestJson = Json.obj(
          "assumedReporting" -> false
        )

        val request = FakeRequest(routes.SubmissionController.listDeliveredSubmissions()).withJsonBody(requestJson)

        val result = route(app, request).value

        status(result) mustEqual OK
        contentAsJson(result) mustEqual Json.toJson(summary)

        val expectedInboundRequest = ViewSubmissionsInboundRequest(false)
        val expectedRequest = ViewSubmissionsRequest(dprsId, expectedInboundRequest)
        verify(mockViewSubmissionsService, times(1)).getDeliveredSubmissions(eqTo(expectedRequest))(any())
      }
    }

    "when there are local submissions" - {

      "must return OK with the submissions in the body" in {

        val summary = SubmissionsSummary(Nil, 0, false, 1L)

        when(mockAuthConnector.authorise(any(), any())(any(), any())).thenReturn(Future.successful(validEnrolments))
        when(mockViewSubmissionsService.getDeliveredSubmissions(any())(any())).thenReturn(Future.successful(summary))

        val requestJson = Json.obj(
          "assumedReporting" -> false
        )

        val request = FakeRequest(routes.SubmissionController.listDeliveredSubmissions()).withJsonBody(requestJson)

        val result = route(app, request).value

        status(result) mustEqual OK
        contentAsJson(result) mustEqual Json.toJson(summary)

        val expectedInboundRequest = ViewSubmissionsInboundRequest(false)
        val expectedRequest = ViewSubmissionsRequest(dprsId, expectedInboundRequest)
        verify(mockViewSubmissionsService, times(1)).getDeliveredSubmissions(eqTo(expectedRequest))(any())
      }
    }

    "when there are delivered and local submissions" - {

      "must return OK the submissions in the body" in {

        val deliveredSubmissions = Seq(SubmissionSummary(
          submissionId = "id",
          fileName = "filename",
          operatorId = "operatorId",
          operatorName = "operatorName",
          reportingPeriod = Year.of(2024),
          submissionDateTime = now,
          submissionStatus = SubmissionStatus.Success,
          assumingReporterName = None,
          submissionCaseId = Some("submissionCaseId"),
          isDeleted = false,
          localDataExists = true
        ))

        val summary = SubmissionsSummary(deliveredSubmissions, 1, true, 1L)

        when(mockAuthConnector.authorise(any(), any())(any(), any())).thenReturn(Future.successful(validEnrolments))
        when(mockViewSubmissionsService.getDeliveredSubmissions(any())(any())).thenReturn(Future.successful(summary))

        val requestJson = Json.obj(
          "assumedReporting" -> false
        )

        val request = FakeRequest(routes.SubmissionController.listDeliveredSubmissions()).withJsonBody(requestJson)

        val result = route(app, request).value

        status(result) mustEqual OK
        contentAsJson(result) mustEqual Json.toJson(summary)

        val expectedInboundRequest = ViewSubmissionsInboundRequest(false)
        val expectedRequest = ViewSubmissionsRequest(dprsId, expectedInboundRequest)
        verify(mockViewSubmissionsService, times(1)).getDeliveredSubmissions(eqTo(expectedRequest))(any())
      }
    }

    "when there are no submissions" - {

      "must return NOT_FOUND" in {

        when(mockAuthConnector.authorise(any(), any())(any(), any())).thenReturn(Future.successful(validEnrolments))
        when(mockViewSubmissionsService.getDeliveredSubmissions(any())(any())).thenReturn(Future.successful(SubmissionsSummary(Nil, 0, false, 0L)))

        val requestJson = Json.obj(
          "assumedReporting" -> false
        )

        val request = FakeRequest(routes.SubmissionController.listDeliveredSubmissions()).withJsonBody(requestJson)

        val result = route(app, request).value

        status(result) mustEqual NOT_FOUND

        val expectedInboundRequest = ViewSubmissionsInboundRequest(false)
        val expectedRequest = ViewSubmissionsRequest(dprsId, expectedInboundRequest)
        verify(mockViewSubmissionsService, times(1)).getDeliveredSubmissions(eqTo(expectedRequest))(any())
      }
    }
  }

  "listUndeliveredSubmissions" - {

    "must return OK and an array of submissions where there are undelivered submissions" in {

      val existingSubmission = SubmissionSummary(
        submissionId = uuid,
        fileName = "filename",
        operatorId = operatorId,
        operatorName = operatorName,
        reportingPeriod = Year.of(2024),
        submissionDateTime = now,
        submissionStatus = Pending,
        assumingReporterName = None,
        submissionCaseId = None,
        isDeleted = false,
        localDataExists = true
      )

      when(mockViewSubmissionsService.getUndeliveredSubmissions(any())(any())).thenReturn(Future.successful(Seq(existingSubmission)))
      when(mockAuthConnector.authorise(any(), any())(any(), any())).thenReturn(Future.successful(validEnrolments))

      val request = FakeRequest(routes.SubmissionController.listUndeliveredSubmissions())

      val result = route(app, request).value

      status(result) mustEqual OK
      contentAsJson(result) mustEqual Json.toJson(Seq(existingSubmission))
    }

    "must return OK and an empty array when there are no undelivered submissions" in {

      when(mockViewSubmissionsService.getUndeliveredSubmissions(any())(any())).thenReturn(Future.successful(Nil))
      when(mockAuthConnector.authorise(any(), any())(any(), any())).thenReturn(Future.successful(validEnrolments))

      val request = FakeRequest(routes.SubmissionController.listUndeliveredSubmissions())

      val result = route(app, request).value

      status(result) mustEqual OK
      contentAsJson(result) mustEqual Json.arr()
    }
  }
}<|MERGE_RESOLUTION|>--- conflicted
+++ resolved
@@ -472,11 +472,7 @@
             )
 
             when(mockSubmissionRepository.get(any(), any())).thenReturn(Future.successful(Some(existingSubmission)))
-<<<<<<< HEAD
-            when(mockValidationService.validateXml(any(), any(), any(), any())).thenReturn(Future.successful(Left(SchemaValidationError(Seq.empty))))
-=======
-            when(mockValidationService.validateXml(any(), any(), any())).thenReturn(Future.successful(Left(SchemaValidationError(Seq.empty, false))))
->>>>>>> 6b7647c6
+            when(mockValidationService.validateXml(any(), any(), any(), any())).thenReturn(Future.successful(Left(SchemaValidationError(Seq.empty, false))))
             when(mockSubmissionRepository.save(any())).thenReturn(Future.successful(Done))
 
             val result = route(app, request).value
