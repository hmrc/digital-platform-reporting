--- conflicted
+++ resolved
@@ -433,11 +433,7 @@
             )
 
             when(mockSubmissionRepository.get(any(), any())).thenReturn(Future.successful(Some(existingSubmission)))
-<<<<<<< HEAD
-            when(mockValidationService.validateXml(any(), any(), any(), any())).thenReturn(Future.successful(Left(SchemaValidationError)))
-=======
-            when(mockValidationService.validateXml(any(), any(), any())).thenReturn(Future.successful(Left(SchemaValidationError(Seq.empty))))
->>>>>>> e408f4f3
+            when(mockValidationService.validateXml(any(), any(), any(), any())).thenReturn(Future.successful(Left(SchemaValidationError(Seq.empty))))
             when(mockSubmissionRepository.save(any())).thenReturn(Future.successful(Done))
 
             val result = route(app, request).value
