/*
 * Copyright 2024 HM Revenue & Customs
 *
 * Licensed under the Apache License, Version 2.0 (the "License");
 * you may not use this file except in compliance with the License.
 * You may obtain a copy of the License at
 *
 *     http://www.apache.org/licenses/LICENSE-2.0
 *
 * Unless required by applicable law or agreed to in writing, software
 * distributed under the License is distributed on an "AS IS" BASIS,
 * WITHOUT WARRANTIES OR CONDITIONS OF ANY KIND, either express or implied.
 * See the License for the specific language governing permissions and
 * limitations under the License.
 */

package services

import connectors.DownloadConnector
import org.apache.pekko.stream.scaladsl.StreamConverters
import org.mockito.ArgumentMatchers.any
import org.mockito.Mockito
import org.mockito.Mockito.{verify, when}
import org.scalatest.concurrent.{IntegrationPatience, ScalaFutures}
import org.scalatest.freespec.AnyFreeSpec
import org.scalatest.matchers.must.Matchers
import org.scalatest.{BeforeAndAfterEach, EitherValues, OptionValues}
import org.scalatestplus.mockito.MockitoSugar
import org.scalatestplus.play.guice.GuiceOneAppPerSuite
import play.api.Application
import play.api.inject.bind
import play.api.inject.guice.GuiceApplicationBuilder
import uk.gov.hmrc.http.StringContextOps

import scala.concurrent.Future

class HristoValidationServiceSpec extends AnyFreeSpec
  with Matchers
  with GuiceOneAppPerSuite
  with ScalaFutures
  with MockitoSugar
  with OptionValues
  with BeforeAndAfterEach
  with IntegrationPatience
  with EitherValues {

  private val downloadUrl = url"http://example.com/test.xml"

  private val mockDownloadConnector = mock[DownloadConnector]

  override def fakeApplication(): Application = new GuiceApplicationBuilder().configure(
    "validation.schema-path" -> "schemas/DPIXML_v1.08.xsd"
  ).overrides(
    bind[DownloadConnector].toInstance(mockDownloadConnector)
  ).build()

  override def beforeEach(): Unit = {
    super.beforeEach()
    Mockito.reset(mockDownloadConnector)
  }

  private val validationService = app.injector.instanceOf[ValidationService]

  "validateXml" - {
    "hristo" in {
      //  val fileName = "Digital Platform Reporting Sample GB Submission XML v1.1 - Assumed Reporting-new.xml"
<<<<<<< HEAD
      val fileName = "Digital Platform Reporting Sample GB Submission XML v1.1 - Assumed Reporting-correction.xml"
=======
      //  val fileName = "Digital Platform Reporting Sample GB Submission XML v1.1 - Assumed Reporting-correction.xml"
      val fileName = "Digital Platform Reporting Sample GB Submission XML v1.1 - Assumed Reporting-deletion.xml"
>>>>>>> 1776a121
      //  val fileName = "Digital Platform Reporting Sample GB Submission XML v1.1 - Personal Services-new.xml"
      //  val fileName = "Digital Platform Reporting Sample GB Submission XML v1.1 - Personal Services-correction.xml"
      //  val fileName = "Digital Platform Reporting Sample GB Submission XML v1.1 - Personal Services-deletion.xml"
      //  val fileName = "Digital Platform Reporting Sample GB Submission XML v1.1 - Property Rental-new.xml"
      //  val fileName = "Digital Platform Reporting Sample GB Submission XML v1.1 - Property Rental-correction.xml"
      //  val fileName = "Digital Platform Reporting Sample GB Submission XML v1.1 - Property Rental-deletion.xml"
      //  val fileName = "Digital Platform Reporting Sample GB Submission XML v1.1 - Sale of Goods-new.xml"
      //  val fileName = "Digital Platform Reporting Sample GB Submission XML v1.1 - Sale of Goods-correction.xml"
      //  val fileName = "Digital Platform Reporting Sample GB Submission XML v1.1 - Sale of Goods-deletion.xml"
      //  val fileName = "Digital Platform Reporting Sample GB Submission XML v1.1 - Transportation Rental-new.xml"
      //  val fileName = "Digital Platform Reporting Sample GB Submission XML v1.1 - Transportation Rental-correction.xml"
      //  val fileName = "Digital Platform Reporting Sample GB Submission XML v1.1 - Transportation Rental-deletion.xml"
      val source = StreamConverters.fromInputStream(() => getClass.getResourceAsStream(s"/hristo/$fileName"))

      when(mockDownloadConnector.download(any())).thenReturn(Future.successful(source))

      val result = validationService.validateXml(downloadUrl, "XEDPI2078675698").futureValue
      println(s"result.value = ${result.value}")

      verify(mockDownloadConnector).download(downloadUrl)
    }
  }
}<|MERGE_RESOLUTION|>--- conflicted
+++ resolved
@@ -64,12 +64,8 @@
   "validateXml" - {
     "hristo" in {
       //  val fileName = "Digital Platform Reporting Sample GB Submission XML v1.1 - Assumed Reporting-new.xml"
-<<<<<<< HEAD
-      val fileName = "Digital Platform Reporting Sample GB Submission XML v1.1 - Assumed Reporting-correction.xml"
-=======
       //  val fileName = "Digital Platform Reporting Sample GB Submission XML v1.1 - Assumed Reporting-correction.xml"
       val fileName = "Digital Platform Reporting Sample GB Submission XML v1.1 - Assumed Reporting-deletion.xml"
->>>>>>> 1776a121
       //  val fileName = "Digital Platform Reporting Sample GB Submission XML v1.1 - Personal Services-new.xml"
       //  val fileName = "Digital Platform Reporting Sample GB Submission XML v1.1 - Personal Services-correction.xml"
       //  val fileName = "Digital Platform Reporting Sample GB Submission XML v1.1 - Personal Services-deletion.xml"
