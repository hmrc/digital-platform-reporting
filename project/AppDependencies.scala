--- conflicted
+++ resolved
@@ -10,13 +10,9 @@
     "uk.gov.hmrc.mongo"       %% "hmrc-mongo-work-item-repo-play-30"  % hmrcMongoVersion,
     "com.beachape"            %% "enumeratum-play"                    % "1.8.2",
     "org.typelevel"           %% "cats-core"                          % "2.12.0",
-<<<<<<< HEAD
     "uk.gov.hmrc"             %% "internal-auth-client-play-30"       % "3.0.0",
-    "javax.xml.bind"          %  "jaxb-api"                           % "2.3.1"
-=======
-    "org.apache.pekko"        %% "pekko-connectors-xml"               % "1.0.0",
     "javax.xml.bind"          %  "jaxb-api"                           % "2.3.1",
->>>>>>> 21ab1c71
+    "org.apache.pekko"        %% "pekko-connectors-xml"               % "1.0.0"
   )
 
   val test: Seq[ModuleID] = Seq(
